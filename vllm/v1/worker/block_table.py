--- conflicted
+++ resolved
@@ -105,13 +105,8 @@
         self.block_table.fill_(0)
         self.block_table_cpu.fill_(0)
 
-<<<<<<< HEAD
     def get_device_tensor(self) -> jax.Array:
         """Ruturns the device tensor of the block table."""
-=======
-    def get_device_tensor(self) -> torch.Tensor:
-        """Returns the device tensor of the block table."""
->>>>>>> b5ee1e32
         return self.block_table
 
     def get_cpu_tensor(self) -> jax.Array:
