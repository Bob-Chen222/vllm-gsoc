# SPDX-License-Identifier: Apache-2.0
# SPDX-FileCopyrightText: Copyright contributors to the vLLM project
"""A TPU worker class."""

import os
from typing import Any, Optional

<<<<<<< HEAD
# import torch
# import torch.distributed
# import torch.nn as nn
# import torch_xla.core.xla_model as xm
# import torch_xla.debug.profiler as xp
# import torch_xla.runtime as xr

import jax
import jax.numpy as jnp
import flax.nnx as nnx
=======
import torch
import torch.distributed
import torch.nn as nn
>>>>>>> b5ee1e32

import vllm.envs as envs
from vllm.config import VllmConfig
from vllm.distributed import (ensure_model_parallel_initialized,
                              init_distributed_environment)
from vllm.distributed.kv_transfer import (ensure_kv_transfer_initialized,
                                          has_kv_transfer_group)
from vllm.logger import init_logger
from vllm.lora.request import LoRARequest
from vllm.model_executor import set_random_seed
from vllm.platforms import current_platform
from vllm.platforms.tpu import USE_TPU_COMMONS
from vllm.tasks import SupportedTask
from vllm.utils import STR_DTYPE_TO_TORCH_DTYPE, cdiv
from vllm.v1.core.sched.output import SchedulerOutput
from vllm.v1.kv_cache_interface import (AttentionSpec, KVCacheConfig,
                                        KVCacheSpec)
from vllm.v1.outputs import ModelRunnerOutput
from vllm.v1.utils import report_usage_stats
from vllm.v1.worker.utils import bind_kv_cache

logger = init_logger(__name__)

if not USE_TPU_COMMONS:
    logger.info("tpu_commons not found, using vLLM's TPUWorker.")
    import torch_xla.core.xla_model as xm
    import torch_xla.debug.profiler as xp
    import torch_xla.runtime as xr

    from vllm.v1.attention.backends.pallas import TPU_HEAD_SIZE_ALIGNMENT
    from vllm.v1.worker.tpu_model_runner import TPUModelRunner


class TPUWorker:

    def __init__(
        self,
        vllm_config: VllmConfig,
        local_rank: int,
        rank: int,
        distributed_init_method: str,
        is_driver_worker: bool = False,
    ):
        self.is_driver_worker = is_driver_worker
        self.vllm_config = vllm_config
        self.model_config = vllm_config.model_config
        self.cache_config = vllm_config.cache_config
        self.lora_config = vllm_config.lora_config
        self.load_config = vllm_config.load_config
        self.parallel_config = vllm_config.parallel_config
        self.use_spmd = envs.VLLM_XLA_USE_SPMD
        self.original_parallel_config = None
        if self.use_spmd:
            # Under SPMD mode, distributed env is initialized as if there is
            # only one worker/device.
            self.original_parallel_config = self.parallel_config
            self.parallel_config.tensor_parallel_size = 1
            self.parallel_config.pipeline_parallel_size = 1
            self.parallel_config.world_size = 1
        self.scheduler_config = vllm_config.scheduler_config
        self.device_config = vllm_config.device_config
        self.speculative_config = vllm_config.speculative_config
        self.observability_config = vllm_config.observability_config

        self.parallel_config.rank = rank
        self.local_rank = local_rank
        self.rank = rank
        self.distributed_init_method = distributed_init_method

        if self.cache_config.cache_dtype == "auto":
            self.cache_dtype = self.model_config.dtype
        else:
            self.cache_dtype = STR_DTYPE_TO_TORCH_DTYPE[
                self.cache_config.cache_dtype]

        if self.model_config.trust_remote_code:
            # note: lazy import to avoid importing torch before initializing
            from vllm.utils import init_cached_hf_modules
            init_cached_hf_modules()

        # Delay profiler initialization to the start of the profiling.
        # This is because in vLLM V1, MP runtime is initialized before the
        # TPU Worker is initialized. The profiler server needs to start after
        # MP runtime is initialized.
        self.profiler = None
        self.profile_dir = None
        if envs.VLLM_TORCH_PROFILER_DIR and self.rank < 1:
            # For TPU, we can only have 1 active profiler session for 1 profiler
            # server. So we only profile on rank0.
            self.profile_dir = envs.VLLM_TORCH_PROFILER_DIR
            logger.info("Profiling enabled. Traces will be saved to: %s",
                        self.profile_dir)

        if self.model_config.seed is None:
            self.model_config.seed = 0

    def initialize_cache(self, num_gpu_blocks: int,
                         num_cpu_blocks: int) -> None:
        self.cache_config.num_gpu_blocks = num_gpu_blocks
        self.cache_config.num_cpu_blocks = num_cpu_blocks

    def init_device(self):
        os.environ["PJRT_DEVICE"] = "TPU"
        # Note: Currently the XLA compiler wrongly uses 2D ring strategy on 1D
        # ring, the xla tpu compiler flag
        # `xla_tpu_force_1d_allreduce_at_chunk_count` is a temporary solution to
        # fix this. It will be removed after the bug in XLA compiler is fixed.
        os.environ["LIBTPU_INIT_ARGS"] = (
            os.environ.get("LIBTPU_INIT_ARGS", "") +
            " --xla_tpu_force_1d_allreduce_at_chunk_count=1"
            " --xla_jf_conv_input_fusion=False")
        # --xla_jf_conv_input_fusion=False is used to improve the perf of
        # quantized matmul.
        # torch.set_grad_enabled(False)
        # torch.set_default_dtype(self.model_config.dtype)

        # Initialize the distributed environment.
        self._init_tpu_worker_distributed_environment(
            self.vllm_config, self.rank, self.distributed_init_method,
            self.local_rank)

        # Device initialization should happen after initializing
        # the distributed runtime.
        self.device = jax.devices()[0]
        self.device_config.device = self.device

        # Set random seed.
        set_random_seed(self.model_config.seed)
        # if self.model_config.seed is not None:
            # xm.set_rng_state(self.model_config.seed, self.device)

        # Increase the cache size limit, which is the maximum number of
        # dynamo graphs that can be compiled.
        # TODO (NickLucche) On gsm we compile 80+ graphs.
        # Re-evaluate limit, with MM we may get close to this limit.
        # torch._dynamo.config.cache_size_limit = 128
        # Use persistent cache to avoid XLA recompilation.
        # NOTE(woosuk): Set per-rank cache path since different ranks
        # can have slightly different XLA graphs.
        world_size = self.parallel_config.world_size
        rank = jax.process_index()
        # The PyTorch/XLA compilation cache uses the Torch IR to generate keys.
        # Consequently, changes in optimization flags, which affect compilation
        # results, don't change the cache key. This can result in the wrong
        # compilation being used. To prevent this, disabling the XLA compilation
        # cache during development is recommended.We can disable it by
        # `export VLLM_XLA_CACHE_PATH=`
        
        # NOTE(Bob): I don't think we need this for now
        # if envs.VLLM_XLA_CACHE_PATH:
        #     per_rank_path = os.path.join(envs.VLLM_XLA_CACHE_PATH,
        #                                  f"tp{world_size}_rank{rank}")
        #     xr.initialize_cache(per_rank_path, readonly=False)

        # Init ModelRunner here, so that we have access to self.device.
        self.model_runner = \
            TPUModelRunner(self.vllm_config, self.device,
                           self.original_parallel_config)

        if rank == 0:
            # If usage stat is enabled, collect relevant info.
            report_usage_stats(self.vllm_config)

    def determine_available_memory(self) -> int:
        # kv_caches: dict[str, jax.Array] = {}
        # kv_cache_spec = self.model_runner.get_kv_cache_spec()
        # for layer_name, layer_spec in kv_cache_spec.items():
        #     if isinstance(layer_spec, AttentionSpec):
        #         # NOTE(Bob): hack

        #         # Use an empty tensor instead of `None`` to force Dynamo to pass
        #         # it by reference, rather by specializing on the value ``None``.
        #         tpu_kv_cache = jnp.empty((0,))
        #         kv_caches[layer_name] = tpu_kv_cache
        #     else:
        #         raise NotImplementedError(
        #             f"Unsupported KV cache spec '{type(layer_spec)}'")

        # runner_kv_caches: list[jax.Array] = []
        # bind_kv_cache(
        #     kv_caches,
        #     self.vllm_config.compilation_config.static_forward_context,
        #     runner_kv_caches)

        # `max_num_tokens >= max_num_batched_tokens` due to padding.
        # with self.model_runner.maybe_setup_dummy_loras(self.lora_config):
        #     self.model_runner.profile_run(self.model_runner.max_num_tokens)

        # # Synchronize before measuring the memory usage.
        # xm.wait_device_ops()

        # # During the profiling run, the model runs without KV cache. After
        # # the profiling run, the model always runs with KV cache. Here we clear
        # # the dynamo cache and cached bytecode to ensure the model always has
        # # one compiled bytecode. Having one FX graph/cached bytecode per
        # # compiled model is required for `support_torch_compile` decorator to
        # # skip dynamo guard.
        # # NOTE(Bob): I don't think we need this for jax, but seems to be not 
        # # hurtful to not remove it for now
        # self.model_runner.reset_dynamo_cache()

        # # Get the maximum amount of memory used by the model weights and
        # # intermediate activations.
        if self.use_spmd:
            # This is a workaround for the TPU SPMD mode. The get_memory_info
            # API doesn't work with SPMD mode in PyTorch/XLA.
            # TODO: use xm.get_memory_info for SPMD once it's supported in
            # PyTorch/XLA.
            assert False, "not used for now"
            import tpu_info
            chip_type, _ = tpu_info.device.get_local_chips()
            device_usage = tpu_info.metrics.get_chip_usage(chip_type)
            total_memory_size = device_usage[0].total_memory
            current_mem = device_usage[0].memory_usage
        # else:
        #     m = xm.get_memory_info(self.device)
        #     total_memory_size = m["bytes_limit"]
        #     current_mem = m["bytes_used"]
        # Ideally we would use profiled = m["peak_bytes_used"] to
        # get weights + activations. But there is memory used during
        # compilation / weight loading that impacts the peak and
        # there is no way to reset peak memory in XLA, So we
        # use the heuristic of 2% of weights.
        # profiled = current_mem * 1.02

        # # Calculate the TPU KV cache size based on profiling.
        # usable_memory_size = int(total_memory_size *
        #                          self.cache_config.gpu_memory_utilization)
        # tpu_kv_cache_bytes = max(usable_memory_size - profiled, 0)
        # head_size = self.model_config.get_head_size()
        # if head_size > 0:
        #     padded_head_size = cdiv(
        #         head_size, TPU_HEAD_SIZE_ALIGNMENT) * TPU_HEAD_SIZE_ALIGNMENT
        #     if padded_head_size != head_size:
        #         logger.warning_once("head size is padded to %d",
        #                             padded_head_size)
        #     # We adjust the usable memory size for the KV cache to prevent OOM
        #     # errors, even after padding the head_size.
        #     tpu_kv_cache_bytes = (tpu_kv_cache_bytes * head_size //
        #                           padded_head_size)
        
        tpu_kv_cache_bytes = 27505662873 // 256
        return int(tpu_kv_cache_bytes)

    def execute_model(
        self,
        scheduler_output: "SchedulerOutput",
    ) -> Optional[ModelRunnerOutput]:
        output = self.model_runner.execute_model(scheduler_output)
        # every worker's output is needed when kv_transfer_group is set up
        return output if self.is_driver_worker or has_kv_transfer_group(
        ) else None

    def profile(self, is_start: bool = True):
        if self.rank < 1:
            if self.profile_dir is None:
                raise RuntimeError("Profiler is not enabled.")
            if is_start:
                assert False, "not supported for jax"
                if self.profiler is None:
                    self.profiler = xp.start_server(9012)
                xp.start_trace(self.profile_dir)
            else:
                assert False, "not supported for jax"
                xp.stop_trace()

    def add_lora(self, lora_request: LoRARequest) -> bool:
        return self.model_runner.add_lora(lora_request)

    def load_model(self) -> None:
        self.model_runner.load_model()

    def update_config(self, overrides: dict[str, Any]) -> None:
        self.model_runner.update_config(overrides)

    def reload_weights(self) -> None:
        self.model_runner.reload_weights()

    def compile_or_warm_up_model(self) -> None:
        if not self.model_config.enforce_eager:
            self.model_runner.capture_model()

        # Reset the seed to ensure that the random state is not affected by
        # the model initialization and profiling.
        set_random_seed(self.model_config.seed)

    def get_model(self) -> nnx.Module:
        return self.model_runner.get_model()

    def get_supported_tasks(self) -> tuple[SupportedTask, ...]:
        return self.model_runner.get_supported_tasks()

    def get_kv_cache_spec(self) -> dict[str, KVCacheSpec]:
        return self.model_runner.get_kv_cache_spec()

    def initialize_from_config(self, kv_cache_config: KVCacheConfig) -> None:
        """Allocate GPU KV cache with the specified kv_cache_config."""
        self.model_runner.initialize_kv_cache(kv_cache_config)

    def check_health(self) -> None:
        # worker will always be healthy as long as it's running.
        return

    def _init_tpu_worker_distributed_environment(
        self,
        vllm_config: VllmConfig,
        rank: int,
        distributed_init_method: Optional[str] = None,
        local_rank: int = -1,
    ) -> None:
        """Initialize the distributed environment."""
        if self.use_spmd:
            assert False, "not supported for jax"
            xr.use_spmd()
        # NOTE(woosuk): This is just to initialize the TP group and broadcast
        # the input objects on CPU. The all-reduce and all-gather ops on TPU
        # are invoked by `xm.all_reduce` and `xm.all_gather` which use their
        # own context.
        parallel_config = vllm_config.parallel_config
        init_distributed_environment(
            world_size=parallel_config.world_size,
            rank=rank,
            local_rank=local_rank,
            distributed_init_method=distributed_init_method,
            backend=current_platform.dist_backend,
        )
        ensure_model_parallel_initialized(
            parallel_config.tensor_parallel_size,
            parallel_config.pipeline_parallel_size)

        ensure_kv_transfer_initialized(vllm_config)


if USE_TPU_COMMONS:
    from tpu_commons.worker import TPUWorker as TPUCommonsWorker

    TPUWorker = TPUCommonsWorker  # type: ignore<|MERGE_RESOLUTION|>--- conflicted
+++ resolved
@@ -5,7 +5,6 @@
 import os
 from typing import Any, Optional
 
-<<<<<<< HEAD
 # import torch
 # import torch.distributed
 # import torch.nn as nn
@@ -16,11 +15,6 @@
 import jax
 import jax.numpy as jnp
 import flax.nnx as nnx
-=======
-import torch
-import torch.distributed
-import torch.nn as nn
->>>>>>> b5ee1e32
 
 import vllm.envs as envs
 from vllm.config import VllmConfig
