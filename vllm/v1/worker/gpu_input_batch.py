--- conflicted
+++ resolved
@@ -7,12 +7,9 @@
 
 import numpy as np
 import torch
-<<<<<<< HEAD
 import jax
 import jax.numpy as jnp
-=======
 from typing_extensions import deprecated
->>>>>>> b5ee1e32
 
 from vllm.lora.request import LoRARequest
 from vllm.multimodal.inputs import (MultiModalKwargsItem,
@@ -703,14 +700,8 @@
             dtype=torch.int64,
             pin_memory=self.pin_memory,
         )
-<<<<<<< HEAD
         prompt_token_ids = np.array(prompt_token_ids_cpu_tensor)
-        prompt_token_ids[:] = self.token_ids_cpu[:self.
-                                                 num_reqs, :max_prompt_len]
-=======
-        prompt_token_ids = prompt_token_ids_cpu_tensor.numpy()
         prompt_token_ids[:] = self.token_ids_cpu[:num_reqs, :max_prompt_len]
->>>>>>> b5ee1e32
         # Use the value of vocab_size as a pad since we don't have a
         # token_id of this value.
         for i in range(num_reqs):
