--- conflicted
+++ resolved
@@ -21,13 +21,8 @@
 import vllm.envs as envs
 from vllm.attention import Attention
 from vllm.attention.backends.abstract import AttentionType
-<<<<<<< HEAD
-from vllm.attention.layer import Attention
+from vllm.attention.layers.chunked_local_attention import ChunkedLocalAttention
 # from vllm.compilation.wrapper import TorchCompileWrapperWithCustomDispatcher
-=======
-from vllm.attention.layers.chunked_local_attention import ChunkedLocalAttention
-from vllm.compilation.wrapper import TorchCompileWrapperWithCustomDispatcher
->>>>>>> b5ee1e32
 from vllm.config import (ParallelConfig, VllmConfig,
                          get_layers_from_vllm_config, update_config)
 from vllm.distributed.kv_transfer import (get_kv_transfer_group,
@@ -216,17 +211,10 @@
             ))
 
         # Lazy initialization
-<<<<<<< HEAD
         self.model: nnx.Module  # Set after load_model
         self.kv_caches: list[jax.Array] = []
         # req_id -> (input_id -> encoder_output)
         self.encoder_cache: dict[str, dict[int, jax.Array]] = {}
-=======
-        self.model: nn.Module  # Set after load_model
-        self.kv_caches: list[torch.Tensor] = []
-        # mm_hash -> encoder_output
-        self.encoder_cache: dict[str, torch.Tensor] = {}
->>>>>>> b5ee1e32
 
         # Request states.
         self.requests: dict[str, CachedRequestState] = {}
@@ -286,11 +274,36 @@
         self.structured_decode_arange = np.array(jnp.arange(
             0, 32))
 
-        self.mm_budget = (MultiModalBudget(
-            self.model_config,
-            self.scheduler_config,
-            self.mm_registry,
-        ) if self.supports_mm_inputs else None)
+        # Get maximum number of mm items per modality (batch size).
+        self.max_num_mm_items_by_modality = dict()
+        if (self.is_multimodal_model and self.max_num_encoder_input_tokens > 0
+                and self.encoder_cache_size > 0):
+            max_tokens_by_modality_dict = (
+                MULTIMODAL_REGISTRY.
+                get_max_tokens_per_item_by_nonzero_modality(self.model_config))
+            for modality, max_tokens in max_tokens_by_modality_dict.items():
+                # Check how many items of this modality can be supported by
+                # the encoder budget.
+                encoder_budget = min(self.max_num_encoder_input_tokens,
+                                     self.encoder_cache_size)
+
+                max_num_mm_items_encoder_budget = cdiv(encoder_budget,
+                                                       max_tokens)
+
+                # Check how many items of this modality can be supported by
+                # the decoder budget.
+                max_mm_items_per_req = self.mm_registry.\
+                    get_mm_limits_per_prompt(self.model_config)[modality]
+
+                # NOTE: We do not consider max_num_batched_tokens on purpose
+                # because the multimodal embeddings can be generated in advance
+                # and chunked prefilled.
+                max_num_mm_items_decoder_budget = self.max_num_reqs * \
+                    max_mm_items_per_req
+
+                max_num_mm_items = min(max_num_mm_items_encoder_budget,
+                                       max_num_mm_items_decoder_budget)
+                self.max_num_mm_items_by_modality[modality] = max_num_mm_items
 
         self.sample_from_logits_func = self.sample_from_logits
         self.count = 0
@@ -797,36 +810,6 @@
         return per_layer_attn_metadata, logits_indices, padded_num_reqs,\
             num_reqs, end_index
 
-<<<<<<< HEAD
-    def _scatter_placeholders(
-        self,
-        embeds: jax.Array,
-        is_embed: Optional[jax.Array],
-    ) -> jax.Array:
-        assert False, "not used for now"
-        if is_embed is None:
-            return embeds
-
-        placeholders = embeds.new_full(
-            (is_embed.shape[0], embeds.shape[-1]),
-            fill_value=torch.nan,
-        )
-        placeholders[is_embed] = embeds
-        return placeholders
-
-    def _gather_placeholders(
-        self,
-        placeholders: jax.Array,
-        is_embed: Optional[jax.Array],
-    ) -> jax.Array:
-        assert False, "not used for now"
-        if is_embed is None:
-            return placeholders
-
-        return placeholders[is_embed]
-
-=======
->>>>>>> b5ee1e32
     def _execute_mm_encoder(self, scheduler_output: "SchedulerOutput"):
         assert False, "not used for now"
         scheduled_encoder_inputs = scheduler_output.scheduled_encoder_inputs
@@ -935,15 +918,9 @@
                 mm_embeds.append(encoder_output)
         return mm_embeds
 
-<<<<<<< HEAD
     def _get_model_inputs(self, input_ids: jax.Array,
                           mm_embeds: list[jax.Array]):
-        if self.is_multimodal_model:
-=======
-    def _get_model_inputs(self, input_ids: torch.Tensor,
-                          mm_embeds: list[torch.Tensor]):
         if self.supports_mm_inputs:
->>>>>>> b5ee1e32
             # NOTE(woosuk): To unify token ids and soft tokens (vision
             # embeddings), we always use embeddings (rather than token ids)
             # as input to the multimodal model, even when the input is text.
@@ -1239,12 +1216,8 @@
     # @torch.no_grad()
     def _dummy_run(self, num_tokens: int, num_reqs: int,
                    num_blocks: int) -> None:
-<<<<<<< HEAD
-        if self.is_multimodal_model:
+        if self.supports_mm_inputs:
             assert False, "not in jax"
-=======
-        if self.supports_mm_inputs:
->>>>>>> b5ee1e32
             input_ids = None
             inputs_embeds = jnp.empty((num_tokens, self.hidden_size),
                                         dtype=self.dtype,
@@ -1255,7 +1228,6 @@
         actual_num_reqs = min(num_tokens, num_reqs)
         position_ids = jnp.zeros(num_tokens, dtype=jnp.int32)
         padded_num_slices = _get_padded_num_kv_cache_update_slices(
-<<<<<<< HEAD
             num_tokens, self.max_num_reqs, self.block_size,
             self._num_slices_per_kv_cache_update_block)
         num_kv_update_slices = jnp.array([padded_num_slices],
@@ -1264,15 +1236,6 @@
                                    dtype=jnp.int32)
         block_tables = jnp.zeros((num_reqs, num_blocks),
                                    dtype=jnp.int32)
-=======
-            num_tokens, self.max_num_reqs, self.block_size)
-        num_kv_update_slices = torch.tensor([padded_num_slices],
-                                            dtype=torch.int32).to(self.device)
-        slot_mapping = torch.zeros((3, padded_num_slices),
-                                   dtype=torch.int32).to(self.device)
-        block_tables = torch.zeros((num_reqs, num_blocks),
-                                   dtype=torch.int32).to(self.device)
->>>>>>> b5ee1e32
         query_lens = [1] * num_reqs
         query_start_loc = jnp.cumsum(jnp.array([0] + query_lens,
                                                     dtype=jnp.int32),
@@ -1293,7 +1256,6 @@
             _num_slices_per_kv_cache_update_block,
         )
 
-<<<<<<< HEAD
         # if self.is_multimodal_model:
         #     torch._dynamo.mark_dynamic(inputs_embeds, 0)
         # else:
@@ -1303,17 +1265,6 @@
         # torch._dynamo.mark_dynamic(attn_metadata.block_tables, (0, 1))
         # torch._dynamo.mark_dynamic(attn_metadata.context_lens, 0)
         # torch._dynamo.mark_dynamic(attn_metadata.query_start_loc, 0)
-=======
-        if self.supports_mm_inputs:
-            torch._dynamo.mark_dynamic(inputs_embeds, 0)
-        else:
-            torch._dynamo.mark_dynamic(input_ids, 0)
-        torch._dynamo.mark_dynamic(position_ids, 0)
-        torch._dynamo.mark_dynamic(attn_metadata.slot_mapping, 0)
-        torch._dynamo.mark_dynamic(attn_metadata.block_tables, (0, 1))
-        torch._dynamo.mark_dynamic(attn_metadata.context_lens, 0)
-        torch._dynamo.mark_dynamic(attn_metadata.query_start_loc, 0)
->>>>>>> b5ee1e32
 
         layer_names = get_layers_from_vllm_config(self.vllm_config,
                                                   Attention).keys()
@@ -1597,7 +1548,12 @@
                         dummy_modality,
                     )
 
-<<<<<<< HEAD
+                    # Create dummy batch of multimodal inputs.
+                    batched_dummy_mm_inputs = self._get_mm_dummy_batch(
+                        dummy_modality,
+                        max_mm_items_per_batch,
+                    )
+
             # Run multimodal encoder.
             # Isolate encoder graph from post-processing to minimize
             # impact of recompilation until it's fixed.
@@ -1611,28 +1567,6 @@
             logger.info(
                 "Multimodal Encoder profiling finished in in %.2f [secs].",
                 end - start)
-=======
-                    # Create dummy batch of multimodal inputs.
-                    batched_dummy_mm_inputs = self._get_mm_dummy_batch(
-                        dummy_modality,
-                        max_mm_items_per_batch,
-                    )
->>>>>>> b5ee1e32
-
-                    # Run multimodal encoder.
-                    # Isolate encoder graph from post-processing to minimize
-                    # impact of recompilation until it's fixed.
-                    start = time.perf_counter()
-                    xm.mark_step()
-                    dummy_encoder_outputs = \
-                        self.model.get_multimodal_embeddings(
-                        **batched_dummy_mm_inputs)
-                    xm.mark_step()
-                    xm.wait_device_ops()
-                    end = time.perf_counter()
-                    logger.info(
-                        "Multimodal Encoder profiling finished in %.2f [secs].",
-                        end - start)
 
                     sanity_check_mm_encoder_outputs(
                         dummy_encoder_outputs,
@@ -1750,20 +1684,8 @@
                 else:
                     raise NotImplementedError
 
-<<<<<<< HEAD
-        # Setup `kv_cache_config` and `kv_caches` for models
-        # with cross-layer KV sharing
-        if self.shared_kv_cache_layers:
-            assert False, "not used for now"
-            initialize_kv_cache_for_kv_sharing(
-                self.shared_kv_cache_layers,
-                kv_cache_config.kv_cache_groups,
-                kv_caches,
-            )
-=======
         # Set up cross-layer KV cache sharing if needed
         self.maybe_setup_cross_layer_kv_sharing(kv_caches, kv_cache_config)
->>>>>>> b5ee1e32
 
         bind_kv_cache(
             kv_caches,
@@ -1781,16 +1703,8 @@
             get_kv_transfer_group().set_host_xfer_buffer_ops(copy_kv_blocks)
 
     def reset_dynamo_cache(self):
-<<<<<<< HEAD
         assert False, "not used for now"
         if self.is_multimodal_model:
-=======
-
-        # NOTE: We check `is_multimodal_model` instead of `supports_mm_inputs`
-        # since the compiled model object of the language backbone of a
-        # multimodal model needs to be extracted via `get_language_model`.
-        if self.model_config.is_multimodal_model:
->>>>>>> b5ee1e32
             compiled_model = self.model.get_language_model().model
         else:
             compiled_model = self.model.model
@@ -1910,23 +1824,11 @@
             self.grammar_bitmask_cpu[:num_reqs].to(logits.device), \
             self.structured_decode_arange.to(logits.device)
 
-<<<<<<< HEAD
     def _get_mm_dummy_batch(self, modality: str,
                             batch_size: int) -> BatchedTensorInputs:
         # Dummy data for pre-compiling multimodal models.
         assert False, "not supported in jax"
         dummy_request_data = self.mm_registry.get_decoder_dummy_data(
-=======
-    def _get_mm_dummy_batch(
-        self,
-        modality: str,
-        max_items_per_batch: int,
-    ) -> BatchedTensorInputs:
-        """Dummy data for profiling and precompiling multimodal models."""
-        assert self.mm_budget is not None
-
-        dummy_decoder_data = self.mm_registry.get_decoder_dummy_data(
->>>>>>> b5ee1e32
             model_config=self.model_config,
             seq_len=self.max_num_tokens,
             mm_counts={modality: 1},
