# SPDX-License-Identifier: Apache-2.0
# SPDX-FileCopyrightText: Copyright contributors to the vLLM project

from dataclasses import dataclass
from flax import struct
from typing import Any, Optional, Tuple

import torch
<<<<<<< HEAD
import torch_xla.core.xla_builder as xb
import torch_xla.experimental.custom_kernel  # noqa: F401

import flax.nnx as nnx
import jax
import jax.numpy as jnp
from functools import partial
from jax.experimental.pallas.ops.tpu.ragged_paged_attention.kernel import ragged_paged_attention
=======
>>>>>>> b5ee1e32

from vllm.attention.backends.abstract import (AttentionBackend, AttentionImpl,
                                              AttentionLayer, AttentionType)
from vllm.attention.ops.pallas_kv_cache_update import kv_cache_update
from vllm.attention.backends.utils import CommonAttentionState
from vllm.config import VllmConfig
from vllm.logger import init_logger
from vllm.utils import cdiv, next_power_of_2

logger = init_logger(__name__)

# TPU requires the head size to be a multiple of 128.
TPU_HEAD_SIZE_ALIGNMENT = 128

# Note: TPU can fp8 as storage dtype but doesn't support converting from uint8
# from to fp32 directly. That's why it has a dtype mapping different from GPU
TPU_STR_DTYPE_TO_TORCH_DTYPE = {
    "half": torch.half,
    "bfloat16": torch.bfloat16,
    "float": torch.float,
    "fp8": torch.float8_e4m3fn,
    "fp8_e4m3": torch.float8_e4m3fn,
    "fp8_e5m2": torch.float8_e5m2,
    "int8": torch.int8,
    "uint8": torch.uint8,
}

try:
    import tpu_commons  # noqa: F401
except ImportError:
    # Lazy import torch_xla
    import torch_xla.core.xla_builder as xb
    import torch_xla.experimental.custom_kernel  # noqa: F401
    from torch.library import impl
    from torch_xla._internal.jax_workarounds import requires_jax
    from torch_xla.experimental.custom_kernel import XLA_LIB

    @requires_jax
    def kv_cache_update_op_impl(kv: torch.Tensor, slot_mapping: torch.Tensor,
                                kv_cache: torch.Tensor,
                                num_kv_update_slices: torch.Tensor,
                                page_size: int, num_slices_per_block: int):
        from vllm.attention.ops.pallas_kv_cache_update import kv_cache_update
        new_kv_cache = xb.call_jax(
            kv_cache_update,
            (kv, slot_mapping, kv_cache, num_kv_update_slices), {
                "page_size": page_size,
                "num_slices_per_block": num_slices_per_block
            })
        return new_kv_cache


    XLA_LIB.define(
        "kv_cache_update_op(Tensor kv, Tensor slot_mapping," \
        "Tensor kv_cache, Tensor num_kv_update_slices, int page_size," \
        "int num_slices_per_block)" \
        "-> Tensor", )

    @impl(XLA_LIB, "kv_cache_update_op", "XLA")
    def kv_cache_update_op_xla(kv: torch.Tensor, slot_mapping: torch.Tensor,
                               kv_cache: torch.Tensor,
                               num_kv_update_slices: torch.Tensor,
                               page_size: int,
                               num_slices_per_block: int) -> torch.Tensor:
        new_kv_cache = kv_cache_update_op_impl(kv, slot_mapping, kv_cache,
                                               num_kv_update_slices, page_size,
                                               num_slices_per_block)
        return new_kv_cache

    @impl(XLA_LIB, "kv_cache_update_op", "CompositeExplicitAutograd")
    def kv_cache_update_op_non_xla(kv: torch.Tensor,
                                   slot_mapping: torch.Tensor,
                                   kv_cache: torch.Tensor,
                                   num_kv_update_slices: torch.Tensor,
                                   page_size: int,
                                   num_slices_per_block: int) -> torch.Tensor:
        return kv_cache


class PallasAttentionBackend(AttentionBackend):

    @staticmethod
    def get_name() -> str:
        return "PALLAS_VLLM_V1"

    @staticmethod
    def get_impl_cls() -> type["PallasAttentionBackendImpl"]:
        return PallasAttentionBackendImpl

    @staticmethod
    def get_metadata_cls() -> type["PallasMetadata"]:
        return PallasMetadata

    @staticmethod
    def get_state_cls() -> type["CommonAttentionState"]:
        return CommonAttentionState

    @staticmethod
    def get_kv_cache_shape(
        num_blocks: int,
        block_size: int,
        num_kv_heads: int,
        head_size: int,
    ) -> tuple[int, ...]:
        padded_head_size = cdiv(
            head_size, TPU_HEAD_SIZE_ALIGNMENT) * TPU_HEAD_SIZE_ALIGNMENT
        return (num_blocks, block_size, num_kv_heads * 2, padded_head_size)

    @staticmethod
    def swap_blocks(
        src_kv_cache: torch.Tensor,
        dst_kv_cache: torch.Tensor,
        src_to_dst: torch.Tensor,
    ) -> None:
        raise RuntimeError("swap_blocks is not used for the TPU backend.")

    # In recent TPU generations, up to v6e, the SMEM size is 1MB. The
    # block_tables within the PallasMetadata constitute almost the entire SMEM
    # requirement. Its size is max_num_seqs * num_page_per_seq * 4 (Int). Here
    # we simply make sure that the size is smaller than half of SMEM capacity.
    @staticmethod
    def get_min_page_size(vllm_config: VllmConfig) -> int:
        max_num_page_per_req = (1024 * 1024 // 2 //
                                vllm_config.scheduler_config.max_num_seqs // 4)
        min_page_size = cdiv(vllm_config.model_config.max_model_len,
                             max_num_page_per_req)
        min_page_size = 1 << (min_page_size - 1).bit_length()
        return min_page_size

    @staticmethod
    def get_max_num_seqs(model_len: int, page_size: int) -> int:
        num_page_per_req = cdiv(model_len, page_size)
        return 1024 * 1024 // 2 // num_page_per_req // 4

    # TPU has limited SREGs (scalar registers), if page_size is too small, we
    # can spill SREGs easily which leads to bad performance. The strategy we
    # apply here is trying to split max-model-len to 16 pages which make the
    # spill less likely. Meanwhile we make sure the page size is in [16, 256].
    @staticmethod
    def get_page_size(vllm_config: VllmConfig) -> int:
        # TODO: This is a temporary fix for vmem OOM.
        # For long model length, we use 16 page-size to avoid too much
        # VMEM spill. A more robust solution should be implemented to
        # handle VREG spills.
        if vllm_config.model_config.max_model_len > 8192:
            return 16
        page_size = next_power_of_2(
            vllm_config.model_config.max_model_len) // 16
        if page_size <= 16:
            return 16
        if page_size >= 256:
            return 256
        return page_size


@struct.dataclass
class PallasMetadata:
    # NOTE(sang): Definition of context_len, query_len, and seq_len.
    # |---------- N-1 iteration --------|
    # |---------------- N iteration ---------------------|
    # |- tokenA -|......................|-- newTokens ---|
    # |---------- context_len ----------|
    # |-------------------- seq_len ---------------------|
    #                                   |-- query_len ---|

    # Used in the PallasAttentionBackendImpl
    slot_mapping: jax.Array
    block_tables: jax.Array
    context_lens: jax.Array
    query_start_loc: jax.Array
    num_seqs: jax.Array
    num_kv_update_slices: jax.Array
    num_slices_per_kv_cache_update_block: int


class PallasAttentionBackendImpl(AttentionImpl, nnx.Module):

    def __init__(
        self,
        num_heads: int,
        head_size: int,
        scale: float,
        num_kv_heads: int,
        alibi_slopes: Optional[list[float]],
        sliding_window: Optional[int],
        kv_cache_dtype: str,
        logits_soft_cap: Optional[float] = None,
        attn_type: str = AttentionType.DECODER,
        kv_sharing_target_layer_name: Optional[int] = None,
    ) -> None:
        self.num_heads = num_heads
        self.head_size = head_size
        self.scale = float(scale)
        self.num_kv_heads = num_kv_heads
        self.sliding_window = sliding_window
        self.logits_soft_cap = logits_soft_cap
        self.kv_sharing_target_layer_name = kv_sharing_target_layer_name

        self.num_queries_per_kv = self.num_heads // self.num_kv_heads
        if alibi_slopes is not None:
            raise NotImplementedError("Alibi slopes is not supported.")

        if attn_type != AttentionType.DECODER:
            raise NotImplementedError("Encoder self-attention and "
                                      "encoder/decoder cross-attention "
                                      "are not implemented for "
                                      "PallasAttentionBackendImpl")

        self.kv_cache_quantized_dtype = None
        if kv_cache_dtype != "auto":
            self.kv_cache_quantized_dtype = TPU_STR_DTYPE_TO_TORCH_DTYPE.get(
                kv_cache_dtype.lower().strip())

    def forward(
        self,
        layer: AttentionLayer,
        query: torch.Tensor,
        key: torch.Tensor,
        value: torch.Tensor,
        kv_cache: torch.Tensor,
        attn_metadata: PallasMetadata,
        output: Optional[torch.Tensor] = None,
        output_scale: Optional[torch.Tensor] = None,
        output_block_scale: Optional[torch.Tensor] = None,
    ) -> torch.Tensor:
        """Forward pass with Pallas attention.

        Args:
            query: shape = [num_tokens, num_heads * head_size]
            key: shape = [num_tokens, num_kv_heads * head_size]
            value: shape = [num_tokens, num_kv_heads * head_size]
            kv_cache: shape =
                [num_blocks, block_size, num_kv_heads * 2, head_size]
            attn_metadata: Metadata for attention.
        Returns:
            shape = [num_tokens, num_heads * head_size]
        """
        if output_scale is not None or output_block_scale is not None:
            raise NotImplementedError(
                "fused output quantization is not yet supported"
                " for PallasAttentionBackendImpl")

        # For determine_available_memory case.
        assert False, "disabled by jax"
        if kv_cache.numel() == 0:
            if output is None:
                output = torch.ones_like(query)
            return output

        num_tokens, hidden_size = query.shape
        query = query.view(num_tokens, self.num_heads, self.head_size)
        key = key.view(-1, self.num_kv_heads, self.head_size)
        value = value.view(-1, self.num_kv_heads, self.head_size)
        if self.head_size % TPU_HEAD_SIZE_ALIGNMENT != 0:
            padded_head_size = cdiv(
                self.head_size,
                TPU_HEAD_SIZE_ALIGNMENT) * TPU_HEAD_SIZE_ALIGNMENT
            query = torch.nn.functional.pad(
                query, (0, padded_head_size - self.head_size), value=0.0)
            key = torch.nn.functional.pad(
                key, (0, padded_head_size - self.head_size), value=0.0)
            value = torch.nn.functional.pad(
                value, (0, padded_head_size - self.head_size), value=0.0)

        if self.kv_sharing_target_layer_name is None and kv_cache.numel() > 0:
            # Write input keys and values to the KV cache.
            # Skip this if sharing KV cache with an earlier attention layer.
            slot_mapping = attn_metadata.slot_mapping
            write_to_kv_cache(
                key,
                value,
                kv_cache,
                slot_mapping,
                attn_metadata.num_slices_per_kv_cache_update_block,
                attn_metadata.num_kv_update_slices,
                self.kv_cache_quantized_dtype,
                layer._k_scale_float,
                layer._v_scale_float,
            )

        if self.kv_cache_quantized_dtype is not None and (
                layer._k_scale_float == 0.0 or layer._v_scale_float == 0.0):
            raise ValueError(
                "k_scale_float and v_scale_float must be non-zero")
        output = torch.ops.xla.ragged_paged_attention(
            query,
            kv_cache,
            attn_metadata.context_lens,
            attn_metadata.block_tables,
            attn_metadata.query_start_loc,
            attn_metadata.num_seqs,
            # By default, the system utilizes optimized block size and
            # vmem_limit_bytes parameters from the kernel repository. However,
            # these can be manually adjusted for debugging if necessary.
            num_kv_pages_per_block=None,
            num_queries_per_block=None,
            vmem_limit_bytes=None,
            sm_scale=self.scale,
            sliding_window=self.sliding_window,
            soft_cap=self.logits_soft_cap,
            k_scale=layer._k_scale_float,
            v_scale=layer._v_scale_float,
        )

        if self.head_size % TPU_HEAD_SIZE_ALIGNMENT != 0:
            output = output[:, :, :self.head_size]

        return output.reshape(num_tokens, hidden_size)

    # @nnx.jit    
    def __call__(
        self,
        layer: AttentionLayer,
        query: jax.Array,
        key: jax.Array,
        value: jax.Array,
        kv_cache: Tuple[jax.Array, jax.Array],
        attn_metadata: PallasMetadata,
        output: Optional[jax.Array] = None,
    ) -> jax.Array:
        assert output is None, "Output should be None for Pallas backend in jax"
        assert layer._k_scale_float == 1.0 and layer._v_scale_float == 1.0
        output = kernel_wrapper(
            self.num_heads,
            self.head_size,
            self.scale,
            self.sliding_window,
            self.logits_soft_cap,
            query,
            key,
            value,
            kv_cache,
            attn_metadata.slot_mapping,
            attn_metadata.context_lens,
            attn_metadata.block_tables,
            attn_metadata.query_start_loc,
            attn_metadata.num_seqs,
            attn_metadata.num_kv_update_slices,
            attn_metadata.num_slices_per_kv_cache_update_block,
        )
        return output

@partial(jax.jit, static_argnames=["num_heads", "head_size","sm_scale", "sliding_window",
                          "logits_soft_cap", "num_slices_per_kv_cache_update_block"])
def kernel_wrapper(
        num_heads: int,
        head_size: int,
        sm_scale: float,
        sliding_window: Optional[int],
        logits_soft_cap: Optional[float],
        query: jax.Array,
        key: jax.Array,
        value: jax.Array,
        kv_cache: Tuple[jax.Array, jax.Array],
        slot_mapping: jax.Array,
        context_lens: jax.Array,
        block_tables: jax.Array,
        query_start_loc: jax.Array,
        num_seqs: jax.Array,
        num_kv_update_slices: jax.Array,
        num_slices_per_kv_cache_update_block: int,
        kv_sharing_target_layer_name: Optional[str] = None,
):
    
    """Forward pass with Pallas attention.

        Args:
            query: shape = [num_tokens, num_heads * head_size]
            key: shape = [num_tokens, num_kv_heads * head_size]
            value: shape = [num_tokens, num_kv_heads * head_size]
            kv_cache = [num_blocks, block_size, num_kv_heads * 2, head_size]
            attn_metadata: Metadata for attention.
        Returns:
            shape = [num_tokens, num_heads * head_size]
        """
        # For determine_available_memory case.
    # if jnp.size(kv_cache.value[0]) == 0:
    #     if output is None:
    #         output = jnp.ones_like(query)
    #     return output

    num_tokens, hidden_size = query.shape
    query = jnp.reshape(query, (num_tokens, num_heads, head_size))

    # NOTE(Bob): because of the fact that we are currently using the attention_jax, it helps to manage the kvcache
    # if jnp.size(kv_cache.value[0]) > 0:
    #     assert kv_sharing_target_layer_name is None
        # Write input keys and values to the KV cache.
        # Skip this if sharing KV cache with an earlier attention layer.
    kv_cache = write_to_kv_cache(
        key, value, kv_cache, slot_mapping,
        num_slices_per_kv_cache_update_block,
        num_kv_update_slices,
    )
    
    # then do the attention
    output = ragged_paged_attention(
        query,
        kv_cache,
        context_lens,
        block_tables,
        query_start_loc,
        num_seqs,
        # By default, the system utilizes optimized block size and
        # vmem_limit_bytes parameters from the kernel repository. However,
        # these can be manually adjusted for debugging if necessary.
        num_kv_pages_per_block=None,
        num_queries_per_block=None,
        vmem_limit_bytes=None,
        sm_scale=sm_scale,
        sliding_window=sliding_window,
        soft_cap= logits_soft_cap,
    )

    return output.reshape(num_tokens, hidden_size), kv_cache

@partial(jax.jit, donate_argnums=(2,), static_argnames=["num_slices_per_kv_cache_update_block"])
def write_to_kv_cache(
    key: jax.Array,
    value: jax.Array,
    kv_cache: jax.Array,
    slot_mapping: jax.Array,
    num_slices_per_kv_cache_update_block: int,
    num_kv_update_slices: jax.Array,
    kv_cache_quantized_dtype: Optional[jnp.dtype] = None,
    k_scale: float = 1.0,
    v_scale: float = 1.0,
) -> jax.Array:
    """ Write the key and values to the KV cache.

    Args:
        key: shape = [num_tokens, num_kv_heads, head_size]
        value: shape = [num_tokens, num_kv_heads, head_size]
        kv_cache: shape = [num_blocks, block_size, num_kv_heads * 2, head_size]
        num_slices_per_kv_cache_update_block: int
    """
    _, page_size, num_combined_kv_heads, head_size = kv_cache.shape
    head_size = cdiv(head_size,
                     TPU_HEAD_SIZE_ALIGNMENT) * TPU_HEAD_SIZE_ALIGNMENT
    
    key = jnp.reshape(key, (-1, num_combined_kv_heads, head_size))
    value = jnp.reshape(value, (-1, num_combined_kv_heads, head_size))

    # if kv_cache_quantized_dtype is not None:
    #     dtype_info = torch.finfo(kv_cache_quantized_dtype)
    #     key = key.to(torch.float32) / k_scale
    #     # NOTE: clamp is added here to avoid out of range of quantized dtype
    #     key = torch.clamp(key, dtype_info.min, dtype_info.max)
    #     key = key.to(kv_cache_quantized_dtype)
    #     value = value.to(torch.float32) / v_scale
    #     value = torch.clamp(value, dtype_info.min, dtype_info.max)
    #     value = value.to(kv_cache_quantized_dtype)

    kv = jnp.concatenate([key, value], axis=-1).reshape(-1, num_combined_kv_heads,
                                                  head_size)

    # torch.ops.xla.dynamo_set_buffer_donor_(kv_cache, True)

    original_shape = kv_cache.shape
    kv_cache_flat = kv_cache.reshape((-1,) + kv_cache.shape[2:])
    kv_cache_flat = kv_cache_update(
        kv, slot_mapping, kv_cache_flat, num_kv_update_slices, page_size=page_size,
        num_slices_per_block=num_slices_per_kv_cache_update_block)
    # NOTE: the in-place copy will be optimized away by XLA compiler.
<<<<<<< HEAD
    # kv_cache.copy_(new_kv_cache)
    return kv_cache_flat.reshape(original_shape)


# @requires_jax
# def kv_cache_update_op_impl(kv: torch.Tensor, slot_mapping: torch.Tensor,
#                             kv_cache: torch.Tensor,
#                             num_kv_update_slices: torch.Tensor, page_size: int,
#                             num_slices_per_block: int):
#     from vllm.attention.ops.pallas_kv_cache_update import kv_cache_update
#     new_kv_cache = xb.call_jax(
#         kv_cache_update, (kv, slot_mapping, kv_cache, num_kv_update_slices), {
#             "page_size": page_size,
#             "num_slices_per_block": num_slices_per_block
#         })
#     return new_kv_cache


# XLA_LIB.define(
#     "kv_cache_update_op(Tensor kv, Tensor slot_mapping, Tensor kv_cache," \
#     "Tensor num_kv_update_slices, int page_size, int num_slices_per_block)" \
#     "-> Tensor", )


# @impl(XLA_LIB, "kv_cache_update_op", "XLA")
# def kv_cache_update_op_xla(kv: torch.Tensor, slot_mapping: torch.Tensor,
#                            kv_cache: torch.Tensor,
#                            num_kv_update_slices: torch.Tensor, page_size: int,
#                            num_slices_per_block: int) -> torch.Tensor:
#     new_kv_cache = kv_cache_update_op_impl(kv, slot_mapping, kv_cache,
#                                            num_kv_update_slices, page_size,
#                                            num_slices_per_block)
#     return new_kv_cache


# @impl(XLA_LIB, "kv_cache_update_op", "CompositeExplicitAutograd")
# def kv_cache_update_op_non_xla(kv: torch.Tensor, slot_mapping: torch.Tensor,
#                                kv_cache: torch.Tensor,
#                                num_kv_update_slices: torch.Tensor,
#                                page_size: int,
#                                num_slices_per_block: int) -> torch.Tensor:
#     return kv_cache
=======
    kv_cache.copy_(new_kv_cache)
>>>>>>> b5ee1e32


# We can move this function to a common utils file if it's also useful for other
# hardware.
def dtype_bits(dtype: torch.dtype):
    if dtype.is_floating_point:
        try:
            return torch.finfo(dtype).bits
        except TypeError:
            pass
    elif dtype.is_complex:
        if dtype is torch.complex32:
            return 32
        elif dtype is torch.complex64:
            return 64
        elif dtype is torch.complex128:
            return 128
    else:
        try:
            return torch.iinfo(dtype).bits
        # torch.iinfo cannot support int4, int2, bits8...
        except TypeError:
            pass
    str_dtype = str(dtype)
    # support torch.int4, torch.int5, torch.uint5...
    if str_dtype.startswith("torch.int") or str_dtype.startswith("torch.uint"):
        return int(str_dtype[-1])
    raise TypeError(f"Getting the bit width of {dtype} is not supported")


def get_dtype_packing(dtype):
    bits = dtype_bits(dtype)
    if 32 % bits != 0:
        raise ValueError(
            f"The bit width must be divisible by 32, but got bits={bits}, "
            "dtype={dtype}")
    return 32 // bits


def get_page_size_bytes(block_size: int, num_kv_heads: int, head_size: int,
                        kv_cache_dtype: jnp.dtype) -> int:
    """Returns the size in bytes of one page of the KV cache."""
    # padded_head_size = cdiv(head_size,
    #                         TPU_HEAD_SIZE_ALIGNMENT) * TPU_HEAD_SIZE_ALIGNMENT
    # num_combined_kv_heads = num_kv_heads * 2

    # # NOTE: for the implicit padding in XLA
    # packing = get_dtype_packing(kv_cache_dtype)
    # num_combined_kv_heads = cdiv(num_combined_kv_heads, packing) * packing

    # kv_cache_dtype_bits = dtype_bits(kv_cache_dtype)
    # res = (block_size * num_combined_kv_heads * padded_head_size *
    #         kv_cache_dtype_bits // 8)
    
    # NOTE(Bob): hardcoded for now, but we can make it configurable later
    res = 16384
    return res<|MERGE_RESOLUTION|>--- conflicted
+++ resolved
@@ -6,7 +6,6 @@
 from typing import Any, Optional, Tuple
 
 import torch
-<<<<<<< HEAD
 import torch_xla.core.xla_builder as xb
 import torch_xla.experimental.custom_kernel  # noqa: F401
 
@@ -15,8 +14,6 @@
 import jax.numpy as jnp
 from functools import partial
 from jax.experimental.pallas.ops.tpu.ragged_paged_attention.kernel import ragged_paged_attention
-=======
->>>>>>> b5ee1e32
 
 from vllm.attention.backends.abstract import (AttentionBackend, AttentionImpl,
                                               AttentionLayer, AttentionType)
@@ -481,7 +478,6 @@
         kv, slot_mapping, kv_cache_flat, num_kv_update_slices, page_size=page_size,
         num_slices_per_block=num_slices_per_kv_cache_update_block)
     # NOTE: the in-place copy will be optimized away by XLA compiler.
-<<<<<<< HEAD
     # kv_cache.copy_(new_kv_cache)
     return kv_cache_flat.reshape(original_shape)
 
@@ -524,9 +520,6 @@
 #                                page_size: int,
 #                                num_slices_per_block: int) -> torch.Tensor:
 #     return kv_cache
-=======
-    kv_cache.copy_(new_kv_cache)
->>>>>>> b5ee1e32
 
 
 # We can move this function to a common utils file if it's also useful for other
