--- conflicted
+++ resolved
@@ -49,15 +49,9 @@
 
     @classmethod
     def get_attn_backend_cls(cls, selected_backend: _Backend, head_size: int,
-<<<<<<< HEAD
                              dtype: jnp.dtype, kv_cache_dtype: Optional[str],
                              block_size: int, use_v1: bool,
                              use_mla: bool) -> str:
-=======
-                             dtype: torch.dtype, kv_cache_dtype: Optional[str],
-                             block_size: int, use_v1: bool, use_mla: bool,
-                             has_sink) -> str:
->>>>>>> b5ee1e32
         if (selected_backend != _Backend.PALLAS
                 and selected_backend != _Backend.PALLAS_VLLM_V1):
             logger.info("Cannot use %s backend on TPU.", selected_backend)
