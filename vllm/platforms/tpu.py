--- conflicted
+++ resolved
@@ -122,7 +122,6 @@
         assert vllm_config.speculative_config is None, \
             "TPU does not support speculative decoding"
 
-<<<<<<< HEAD
         # if vllm_config.model_config.dtype in (torch.float16, torch.float32):
         #     logger.warning(
         #         "The TPU backend currently does not support %s. "
@@ -130,34 +129,9 @@
         #     vllm_config.model_config.dtype = torch.bfloat16
         vllm_config.model_config.dtype = jnp.bfloat16
 
-        if envs.VLLM_USE_V1:
-            from vllm.v1.attention.backends.pallas import (
-                PallasAttentionBackend)
-            cache_config.block_size = PallasAttentionBackend.get_page_size(
-                vllm_config)  # type: ignore[assignment]
-            min_page_size = PallasAttentionBackend.get_min_page_size(
-                vllm_config)
-            if min_page_size > cache_config.block_size:
-                logger.warning(
-                    "Increase the page size from %s to %s to make sure there's"
-                    "no SMEM OOM",
-                    cache_config.block_size,
-                    min_page_size,
-                )
-                cache_config.block_size = min_page_size  # type: ignore[assignment]
-=======
-        model_config = vllm_config.model_config
-        if model_config is not None and model_config.dtype in (torch.float16,
-                                                               torch.float32):
-            logger.warning(
-                "The TPU backend currently does not support %s. "
-                "Using bfloat16 instead.", model_config.dtype)
-            model_config.dtype = torch.bfloat16
-
         from vllm.v1.attention.backends.pallas import PallasAttentionBackend
         cache_config.block_size = PallasAttentionBackend.get_page_size(
             vllm_config)  # type: ignore[assignment]
->>>>>>> ca9e2be3
 
         parallel_config = vllm_config.parallel_config
         scheduler_config = vllm_config.scheduler_config
