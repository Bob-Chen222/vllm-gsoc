--- conflicted
+++ resolved
@@ -60,11 +60,7 @@
     return USE_XFORMERS_OPS
 
 
-<<<<<<< HEAD
 class Attention(nnx.Module):
-=======
-class Attention(nn.Module, AttentionLayerBase):
->>>>>>> b5ee1e32
     """Attention layer.
 
     This class takes query, key, and value tensors as input. The input tensors
@@ -176,7 +172,6 @@
 
         # During model initialization, the default dtype is set as the model
         # weight and activation dtype.
-<<<<<<< HEAD
         dtype = jnp.bfloat16
         attn_backend = get_attn_backend(head_size,
                                         dtype,
@@ -185,21 +180,6 @@
                                         is_attention_free,
                                         use_mla=use_mla)
         impl_cls = attn_backend.get_impl_cls()
-=======
-        dtype = torch.get_default_dtype()
-        if attn_backend is None:
-            self.attn_backend = get_attn_backend(head_size,
-                                                 dtype,
-                                                 kv_cache_dtype,
-                                                 block_size,
-                                                 is_attention_free,
-                                                 use_mla=use_mla,
-                                                 has_sink=self.has_sink)
-        else:
-            self.attn_backend = attn_backend
-
-        impl_cls = self.attn_backend.get_impl_cls()
->>>>>>> b5ee1e32
         self.impl = impl_cls(num_heads, head_size, scale, num_kv_heads,
                              alibi_slopes, sliding_window, kv_cache_dtype,
                              logits_soft_cap, attn_type,
