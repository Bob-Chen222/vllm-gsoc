--- conflicted
+++ resolved
@@ -363,7 +363,6 @@
         else:
             assert False, "Not implemented for jax"
             self.norm = PPMissingLayer()
-<<<<<<< HEAD
         
         self.slot_mapping = None
         self.context_lens = None
@@ -372,12 +371,6 @@
         self.num_seqs = None
 
     def get_input_embeddings(self, input_ids: jax.Array) -> jax.Array:
-=======
-
-        self.aux_hidden_state_layers = tuple[int, ...]()
-
-    def get_input_embeddings(self, input_ids: torch.Tensor) -> torch.Tensor:
->>>>>>> b5ee1e32
         return self.embed_tokens(input_ids)
 
     def forward(
@@ -398,25 +391,18 @@
             assert intermediate_tensors is not None
             hidden_states = intermediate_tensors["hidden_states"]
             residual = intermediate_tensors["residual"]
-
-        aux_hidden_states = []
-        for idx, layer in enumerate(
-                islice(self.layers, self.start_layer, self.end_layer)):
-            if idx in self.aux_hidden_state_layers:
-                aux_hidden_states.append(hidden_states + residual)
-            hidden_states, residual = layer(positions, hidden_states, residual)
-
+        for layer in self.layers[self.start_layer:self.end_layer]:
+            hidden_states, residual = layer(
+                positions,
+                hidden_states,
+                residual,
+            )
         if not get_pp_group().is_last_rank:
             return IntermediateTensors({
                 "hidden_states": hidden_states,
                 "residual": residual
             })
-
         hidden_states, _ = self.norm(hidden_states, residual)
-
-        if len(aux_hidden_states) > 0:
-            return hidden_states, aux_hidden_states
-
         return hidden_states
     
     def __call__(
@@ -469,7 +455,6 @@
                 name = name.replace(weight_name, param_name)
                 name_list = name.split(".")[1:-1]
                 # Skip loading extra bias for GPTQ models.
-<<<<<<< HEAD
                 # if name.endswith(".bias") and name not in params_dict:
                 #     continue
                 # if is_pp_missing_parameter(name, self):
@@ -497,24 +482,6 @@
                 else:
                     raise RuntimeError("never going to happen")
                 apply_name_backward(name_list, params_dict, param)
-=======
-                if name.endswith(".bias") and name not in params_dict:
-                    continue
-                if is_pp_missing_parameter(name, self):
-                    continue
-                if name.endswith("scale"):
-                    # Remapping the name of FP8 kv-scale.
-                    name = maybe_remap_kv_scale_name(name, params_dict)
-                    if name is None:
-                        continue
-                param = params_dict[name]
-                weight_loader = getattr(param, "weight_loader",
-                                        default_weight_loader)
-                if weight_loader == default_weight_loader:
-                    weight_loader(param, loaded_weight)
-                else:
-                    weight_loader(param, loaded_weight, shard_id)
->>>>>>> b5ee1e32
                 break
             else:
                 # Skip loading extra bias for GPTQ models.
@@ -539,12 +506,8 @@
         nnx.update(self, params_dict)
         return loaded_params
 
-<<<<<<< HEAD
 # NOTE (Bob): this is a hack for now, I just disabled lora and ppsupport from inherited by qwen
 class Qwen2ForCausalLM(nnx.Module):
-=======
-class Qwen2ForCausalLM(nn.Module, SupportsLoRA, SupportsPP, SupportsEagle3):
->>>>>>> b5ee1e32
     packed_modules_mapping = {
         "qkv_proj": [
             "q_proj",
