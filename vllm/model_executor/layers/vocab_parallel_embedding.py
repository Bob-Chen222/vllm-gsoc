# SPDX-License-Identifier: Apache-2.0
# SPDX-FileCopyrightText: Copyright contributors to the vLLM project

from collections.abc import Sequence
from dataclasses import dataclass
from typing import Optional

import torch
import torch.nn.functional as F
from torch.nn.parameter import Parameter, UninitializedParameter

import flax.nnx as nnx
import jax
import jax.numpy as jnp

from vllm.distributed import (divide, get_tensor_model_parallel_rank,
                              get_tensor_model_parallel_world_size,
                              tensor_model_parallel_all_reduce)
from vllm.model_executor.custom_op import CustomOp
from vllm.model_executor.layers.quantization.base_config import (
    QuantizationConfig, QuantizeMethodBase, method_has_implemented_embedding)
from vllm.model_executor.layers.utils import dispatch_unquantized_gemm
from vllm.model_executor.parameter import BasevLLMParameter
from vllm.model_executor.utils import set_weight_attrs
from vllm.platforms import current_platform

DEFAULT_VOCAB_PADDING_SIZE = 64


class UnquantizedEmbeddingMethod(QuantizeMethodBase):
    """Unquantized method for embeddings."""

    def create_weights(self, layer: torch.nn.Module,
                       input_size_per_partition: int,
                       output_partition_sizes: list[int], input_size: int,
                       output_size: int, params_dtype: torch.dtype,
                       **extra_weight_attrs):
        assert(False)
        """Create weights for embedding layer."""
        weight = Parameter(torch.empty(sum(output_partition_sizes),
                                       input_size_per_partition,
                                       dtype=params_dtype),
                           requires_grad=False)
        set_weight_attrs(weight, {"input_dim": 1, "output_dim": 0})
        layer.register_parameter("weight", weight)
        set_weight_attrs(weight, extra_weight_attrs)

    def apply(self,
          layer: nnx.Module,
          x: jax.Array,
          bias: Optional[jax.Array] = None) -> jax.Array:
        out = jnp.dot(x, layer.weight.T)  # transpose if weights are (out_dim, in_dim)
        if bias is not None:
            out += bias
        return out

    def embedding(self, layer: nnx.Module,
                  input_: jax.Array) -> jax.Array:
        return layer.weight.value[input_]


def pad_vocab_size(vocab_size: int,
                   pad_to: int = DEFAULT_VOCAB_PADDING_SIZE) -> int:
    """Pad the vocab size to the given value."""
    return ((vocab_size + pad_to - 1) // pad_to) * pad_to


def vocab_range_from_per_partition_vocab_size(
        per_partition_vocab_size: int,
        rank: int,
        offset: int = 0) -> Sequence[int]:
    index_f = rank * per_partition_vocab_size
    index_l = index_f + per_partition_vocab_size
    return index_f + offset, index_l + offset


def vocab_range_from_global_vocab_size(global_vocab_size: int,
                                       rank: int,
                                       world_size: int,
                                       offset: int = 0) -> Sequence[int]:
    per_partition_vocab_size = divide(global_vocab_size, world_size)
    return vocab_range_from_per_partition_vocab_size(per_partition_vocab_size,
                                                     rank,
                                                     offset=offset)


@dataclass
class VocabParallelEmbeddingShardIndices:
    """Indices for a shard of a vocab parallel embedding."""
    padded_org_vocab_start_index: int
    padded_org_vocab_end_index: int
    padded_added_vocab_start_index: int
    padded_added_vocab_end_index: int

    org_vocab_start_index: int
    org_vocab_end_index: int
    added_vocab_start_index: int
    added_vocab_end_index: int

    @property
    def num_org_elements(self) -> int:
        return self.org_vocab_end_index - self.org_vocab_start_index

    @property
    def num_added_elements(self) -> int:
        return self.added_vocab_end_index - self.added_vocab_start_index

    @property
    def num_org_elements_padded(self) -> int:
        return (self.padded_org_vocab_end_index -
                self.padded_org_vocab_start_index)

    @property
    def num_added_elements_padded(self) -> int:
        return (self.padded_added_vocab_end_index -
                self.padded_added_vocab_start_index)

    @property
    def num_org_vocab_padding(self) -> int:
        return self.num_org_elements_padded - self.num_org_elements

    @property
    def num_added_vocab_padding(self) -> int:
        return self.num_added_elements_padded - self.num_added_elements

    @property
    def num_elements_padded(self) -> int:
        return self.num_org_elements_padded + self.num_added_elements_padded

    def __post_init__(self):
        # sanity checks
        assert (self.padded_org_vocab_start_index
                <= self.padded_org_vocab_end_index)
        assert (self.padded_added_vocab_start_index
                <= self.padded_added_vocab_end_index)

        assert self.org_vocab_start_index <= self.org_vocab_end_index
        assert self.added_vocab_start_index <= self.added_vocab_end_index

        assert self.org_vocab_start_index <= self.padded_org_vocab_start_index
        assert (self.added_vocab_start_index
                <= self.padded_added_vocab_start_index)
        assert self.org_vocab_end_index <= self.padded_org_vocab_end_index
        assert self.added_vocab_end_index <= self.padded_added_vocab_end_index

        assert self.num_org_elements <= self.num_org_elements_padded
        assert self.num_added_elements <= self.num_added_elements_padded


def get_masked_input_and_mask(
        input_: jax.Array, org_vocab_start_index: int,
        org_vocab_end_index: int, num_org_vocab_padding: int,
        added_vocab_start_index: int,
        added_vocab_end_index: int) -> tuple[jax.Array, jax.Array]:
    # torch.compile will fuse all of the pointwise ops below
    # into a single kernel, making it very fast
    org_vocab_mask = (input_ >= org_vocab_start_index) & (
        input_ < org_vocab_end_index)
    added_vocab_mask = (input_ >= added_vocab_start_index) & (
        input_ < added_vocab_end_index)
    added_offset = added_vocab_start_index - (
        org_vocab_end_index - org_vocab_start_index) - num_org_vocab_padding
    valid_offset = (org_vocab_start_index *
                    org_vocab_mask) + (added_offset * added_vocab_mask)
    vocab_mask = org_vocab_mask | added_vocab_mask
    input_ = vocab_mask * (input_ - valid_offset)
    return input_, ~vocab_mask


<<<<<<< HEAD
class VocabParallelEmbedding(nnx.Module):
=======
@CustomOp.register("vocab_parallel_embedding")
class VocabParallelEmbedding(CustomOp):
>>>>>>> b5ee1e32
    """Embedding parallelized in the vocabulary dimension.

    Adapted from torch.nn.Embedding, note that we pad the vocabulary size to
    make sure it is divisible by the number of model parallel GPUs.

    In order to support various loading methods, we ensure that LoRA-added
    embeddings are always at the end of TP-sharded tensors. In other words,
    we shard base embeddings and LoRA embeddings separately (both padded),
    and place them in the same tensor.
    In this example, we will have the original vocab size = 1010,
    added vocab size = 16 and padding to 64. Therefore, the total
    vocab size with padding will be 1088 (because we first pad 1010 to
    1024, add 16, and then pad to 1088).
    Therefore, the tensor format looks like the following:
    TP1, rank 0 (no sharding):
                            |< --------BASE-------- >|< -BASE PADDING-- >|< -----LORA------ >|< -LORA PADDING-- >|
    corresponding token_id: |  0  |  1  | ... | 1009 |  -1  | ... |  -1  | 1010 | ... | 1025 |  -1  | ... |  -1  |
                     index: |  0  |  1  | ... | 1009 | 1010 | ... | 1023 | 1024 | ... | 1039 | 1040 | ... | 1087 |

    TP2, rank 0:
                            |< --------------------BASE--------------------- >|< -----LORA------ >|< -LORA PADDING- >|
    corresponding token_id: |  0  |  1  |  2  | ... | 497  | 498 | ...  | 511 | 1010 | ... | 1025 |  -1  | ... |  -1 |
                     index: |  0  |  1  |  2  | ... | 497  | 498 | ...  | 511 | 512  | ... | 527  |  528 | ... | 543 |
    TP2, rank 1:
                            |< -----------BASE----------- >|< -BASE PADDING- >|< -----------LORA PADDING----------- >|
    corresponding token_id: | 512 | 513 | 514 | ... | 1009 | -1  | ...  | -1  |  -1  | ... |  -1  | -1  | ... |   -1 |
                     index: |  0  |  1  |  2  | ... | 497  | 498 | ...  | 511 | 512  | ... | 527  | 528 | ... |  543 |

    Args:
        num_embeddings: vocabulary size.
        embedding_dim: size of hidden state.
        params_dtype: type of the parameters.
        org_num_embeddings: original vocabulary size (without LoRA).
        padding_size: padding size for the vocabulary.
        quant_config: quant config for the layer
        prefix: full name of the layer in the state dict
    """  # noqa: E501

    def __init__(self,
                 num_embeddings: int,
                 embedding_dim: int,
                 params_dtype: Optional[torch.dtype] = None,
                 org_num_embeddings: Optional[int] = None,
                 padding_size: int = DEFAULT_VOCAB_PADDING_SIZE,
                 quant_config: Optional[QuantizationConfig] = None,
                 prefix: str = ""):
        super().__init__()

        # Keep the input dimensions.
        # TODO: (Bob) it is hard coded for now but should be changed later
        tp_rank = 0
        self.tp_size = 1
        self.num_embeddings = num_embeddings
        self.padding_size = padding_size
        self.org_vocab_size = org_num_embeddings or num_embeddings
        num_added_embeddings = num_embeddings - self.org_vocab_size
        self.org_vocab_size_padded = pad_vocab_size(self.org_vocab_size,
                                                    self.padding_size)
        self.num_embeddings_padded = pad_vocab_size(
            self.org_vocab_size_padded + num_added_embeddings,
            self.padding_size)
        assert self.org_vocab_size_padded <= self.num_embeddings_padded

        self.shard_indices = self._get_indices(self.num_embeddings_padded,
                                               self.org_vocab_size_padded,
                                               self.num_embeddings,
                                               self.org_vocab_size, tp_rank,
                                               self.tp_size)
        self.embedding_dim = embedding_dim


        quant_method = UnquantizedEmbeddingMethod()

        # If we are making an embedding layer, then our quantization linear
        # method must implement the embedding operation. If we are another
        # layer type like ParallelLMHead, this is not important.
        is_embedding_layer = type(self) is VocabParallelEmbedding
        quant_method_implements_embedding = method_has_implemented_embedding(
            type(quant_method))
        if is_embedding_layer and not quant_method_implements_embedding:
            raise NotImplementedError(
                f"The class {type(quant_method).__name__} must implement "
                "the 'embedding' method, see UnquantizedEmbeddingMethod.")

        self.quant_method: QuantizeMethodBase = quant_method

        if params_dtype is None:
            # this is the default!!
            params_dtype = jnp.bfloat16
        # Divide the weight matrix along the vocaburaly dimension.
        self.num_added_embeddings = self.num_embeddings - self.org_vocab_size
        self.num_embeddings_per_partition = divide(self.num_embeddings_padded,
                                                   self.tp_size)
        assert (self.shard_indices.num_elements_padded ==
                self.num_embeddings_per_partition)
        self.num_org_embeddings_per_partition = (
            self.shard_indices.org_vocab_end_index -
            self.shard_indices.org_vocab_start_index)
        self.num_added_embeddings_per_partition = (
            self.shard_indices.added_vocab_end_index -
            self.shard_indices.added_vocab_start_index)
        
        self.weight = nnx.Param(jnp.empty((self.num_embeddings_per_partition, self.embedding_dim), dtype=params_dtype))
        self.io_dim = {"input_dim": 1, "output_dim": 0}


        # self.quant_method.create_weights(self,
        #                                  self.embedding_dim,
        #                                  [self.num_embeddings_per_partition],
        #                                  self.embedding_dim,
        #                                  self.num_embeddings_padded,
        #                                  params_dtype=params_dtype,
        #                                  weight_loader=self.weight_loader)

    @classmethod
    def _get_indices(cls, vocab_size_padded: int, org_vocab_size_padded: int,
                     vocab_size: int, org_vocab_size: int, tp_rank: int,
                     tp_size: int) -> VocabParallelEmbeddingShardIndices:
        """Get start and end indices for vocab parallel embedding, following the
        layout outlined in the class docstring, based on the given tp_rank and
        tp_size."""
        num_added_embeddings_padded = vocab_size_padded - org_vocab_size_padded
        padded_org_vocab_start_index, padded_org_vocab_end_index = (
            vocab_range_from_global_vocab_size(org_vocab_size_padded, tp_rank,
                                               tp_size))
        padded_added_vocab_start_index, padded_added_vocab_end_index = (
            vocab_range_from_global_vocab_size(num_added_embeddings_padded,
                                               tp_rank,
                                               tp_size,
                                               offset=org_vocab_size))
        # remove padding
        org_vocab_start_index = min(padded_org_vocab_start_index,
                                    org_vocab_size)
        org_vocab_end_index = min(padded_org_vocab_end_index, org_vocab_size)
        added_vocab_start_index = min(padded_added_vocab_start_index,
                                      vocab_size)
        added_vocab_end_index = min(padded_added_vocab_end_index, vocab_size)
        return VocabParallelEmbeddingShardIndices(
            padded_org_vocab_start_index, padded_org_vocab_end_index,
            padded_added_vocab_start_index, padded_added_vocab_end_index,
            org_vocab_start_index, org_vocab_end_index,
            added_vocab_start_index, added_vocab_end_index)

    def get_sharded_to_full_mapping(self) -> Optional[list[int]]:
        """Get a mapping that can be used to reindex the gathered
        logits for sampling.
        
        During sampling, we gather logits from all ranks. The relationship
        of index->token_id will follow the same format as outlined in the class
        docstring. However, after the gather, we want to reindex the final
        logits tensor to map index->token_id one-to-one (the index is always
        equal the token_id it corresponds to). The indices returned by this
        method allow us to do that.
        """
        if self.tp_size < 2:
            return None

        base_embeddings: list[int] = []
        added_embeddings: list[int] = []
        padding: list[int] = []
        for tp_rank in range(self.tp_size):
            shard_indices = self._get_indices(self.num_embeddings_padded,
                                              self.org_vocab_size_padded,
                                              self.num_embeddings,
                                              self.org_vocab_size, tp_rank,
                                              self.tp_size)
            range_start = self.num_embeddings_per_partition * tp_rank
            range_end = self.num_embeddings_per_partition * (tp_rank + 1)
            base_embeddings.extend(
                range(range_start,
                      range_start + shard_indices.num_org_elements))
            padding.extend(
                range(range_start + shard_indices.num_org_elements,
                      range_start + shard_indices.num_org_elements_padded))
            added_embeddings.extend(
                range(
                    range_start + shard_indices.num_org_elements_padded,
                    range_start + shard_indices.num_org_elements_padded +
                    shard_indices.num_added_elements))
            padding.extend(
                range(
                    range_start + shard_indices.num_org_elements_padded +
                    shard_indices.num_added_elements,
                    range_start + shard_indices.num_org_elements_padded +
                    shard_indices.num_added_elements_padded))
            assert (range_start + shard_indices.num_org_elements_padded +
                    shard_indices.num_added_elements_padded == range_end)
        ret = base_embeddings + added_embeddings + padding
        assert len(ret) == self.num_embeddings_padded
        return ret

    def weight_loader(self, param: nnx.Param[jax.Array], loaded_weight: jax.Array):
        output_dim = getattr(param, "output_dim", 0) # Bob: hard coded for now
        packed_dim = getattr(param, "packed_dim", None)

        assert loaded_weight.dtype == jnp.bfloat16

        # If the parameter is a gguf weight, then load it directly.
        if getattr(param, "is_gguf_weight_type", None):
            assert(False)
            param.data.copy_(loaded_weight)
            param.weight_type = loaded_weight.item()
            return
        elif isinstance(param, UninitializedParameter):
            assert(False)
            shape = list(loaded_weight.shape)
            if output_dim is not None:
                shape[output_dim] = self.num_embeddings_per_partition
            param.materialize(tuple(shape), dtype=loaded_weight.dtype)

        # If parameter does not have output dim, then it should
        # be copied onto all gpus (e.g. g_idx for act_order gptq).
        if output_dim is None:
            print("output_dim", output_dim)
            assert(False)
            assert param.data.shape == loaded_weight.shape
            param.data.copy_(loaded_weight)
            return

        # Shard indexes for loading the weight
        start_idx = self.shard_indices.org_vocab_start_index
        shard_size = self.shard_indices.org_vocab_end_index - start_idx

        # If param packed on the same dim we are sharding on, then
        # need to adjust offsets of loaded weight by pack_factor.
        if packed_dim is not None and packed_dim == output_dim:
            assert(False)
            packed_factor = param.packed_factor if isinstance(
                param, BasevLLMParameter) else param.pack_factor
            assert loaded_weight.shape[output_dim] == (self.org_vocab_size //
                                                       param.packed_factor)
            start_idx = start_idx // packed_factor
            shard_size = shard_size // packed_factor
        else:
            if loaded_weight.shape[output_dim] != self.org_vocab_size:
                print(f"Loaded weight shape: {loaded_weight.shape}, "
                        f"expected shape: {self.org_vocab_size}")
            assert loaded_weight.shape[output_dim] == self.org_vocab_size

        # Copy the data. Select chunk corresponding to current shard.
        indices = jnp.arange(start_idx, start_idx + shard_size)
        shard = jnp.take(loaded_weight, indices, axis=output_dim)

        # Zero pad if needed
        pad_len = param.value.shape[output_dim] - shard.shape[output_dim]
        if pad_len > 0:
            pad_width = [(0, 0)] * shard.ndim
            pad_width[output_dim] = (0, pad_len)
            shard = jnp.pad(shard, pad_width)

        # Assign to param.value
        param.value = shard

    def forward(self, input_):
        if self.tp_size > 1:
            # Build the mask.
            assert(False)
            masked_input, input_mask = get_masked_input_and_mask(
                input_, self.shard_indices.org_vocab_start_index,
                self.shard_indices.org_vocab_end_index,
                self.shard_indices.num_org_vocab_padding,
                self.shard_indices.added_vocab_start_index,
                self.shard_indices.added_vocab_end_index)
        else:
            masked_input = input_
        # Get the embeddings.
        output_parallel = self.quant_method.embedding(self,
                                                      masked_input.long())
        # Mask the output embedding.
        if self.tp_size > 1:
            assert(False)
            output_parallel.masked_fill_(input_mask.unsqueeze(-1), 0)
        # Reduce across all the model parallel GPUs.
        output = tensor_model_parallel_all_reduce(output_parallel)
        return output
    
    def __call__(self, input_):
        # NOTE: (Bob): this function now only supports sequential inference
        # NOTE: (Bob): and also not using long
        # NOTE: (Bob): this is a temporary solution, we should fix it later
        return self.weight.value[input_]

    def extra_repr(self) -> str:
        s = f"num_embeddings={self.num_embeddings_per_partition}"
        s += f", embedding_dim={self.embedding_dim}"
        s += f", org_vocab_size={self.org_vocab_size}"
        s += f', num_embeddings_padded={self.num_embeddings_padded}'
        s += f', tp_size={self.tp_size}'
        return s


class ParallelLMHead(VocabParallelEmbedding):
    """Parallelized LM head.

    Output logits weight matrices used in the Sampler. The weight and bias
    tensors are padded to make sure they are divisible by the number of
    model parallel GPUs.

    Args:
        num_embeddings: vocabulary size.
        embedding_dim: size of hidden state.
        bias: whether to use bias.
        params_dtype: type of the parameters.
        org_num_embeddings: original vocabulary size (without LoRA).
        padding_size: padding size for the vocabulary.
    """

    def __init__(self,
                 num_embeddings: int,
                 embedding_dim: int,
                 bias: bool = False,
                 params_dtype: Optional[torch.dtype] = None,
                 org_num_embeddings: Optional[int] = None,
                 padding_size: int = DEFAULT_VOCAB_PADDING_SIZE,
                 quant_config: Optional[QuantizationConfig] = None,
                 prefix: str = ""):
        super().__init__(num_embeddings, embedding_dim, params_dtype,
                         org_num_embeddings, padding_size, quant_config,
                         prefix )
        self.quant_config = quant_config
        if bias:
            self.bias = Parameter(
                torch.empty(self.num_embeddings_per_partition,
                            dtype=params_dtype))
            set_weight_attrs(self.bias, {
                "output_dim": 0,
                "weight_loader": self.weight_loader,
            })
        else:
            self.register_parameter("bias", None)

    def tie_weights(self, embed_tokens: VocabParallelEmbedding):
        """Tie the weights with word embeddings."""
        # GGUF quantized embed_tokens.
        if self.quant_config and self.quant_config.get_name() == "gguf":
            return embed_tokens
        else:
            self.weight = embed_tokens.weight
            return self

    def forward(self, input_):
        del input_
        raise RuntimeError("LMHead's weights should be used in the sampler.")<|MERGE_RESOLUTION|>--- conflicted
+++ resolved
@@ -167,12 +167,7 @@
     return input_, ~vocab_mask
 
 
-<<<<<<< HEAD
 class VocabParallelEmbedding(nnx.Module):
-=======
-@CustomOp.register("vocab_parallel_embedding")
-class VocabParallelEmbedding(CustomOp):
->>>>>>> b5ee1e32
     """Embedding parallelized in the vocabulary dimension.
 
     Adapted from torch.nn.Embedding, note that we pad the vocabulary size to
