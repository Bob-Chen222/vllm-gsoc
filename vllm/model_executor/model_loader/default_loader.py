--- conflicted
+++ resolved
@@ -215,23 +215,16 @@
         if current_platform.is_tpu():
             from vllm.platforms.tpu import USE_TPU_COMMONS
 
-<<<<<<< HEAD
-            def _xla_weights_iterator(iterator: Generator):
-                for weights in iterator:
-                    yield weights
-=======
             if not USE_TPU_COMMONS:
                 # In PyTorch XLA, we should call `xm.mark_step`
                 # frequently so that not too many ops are accumulated
                 # in the XLA program. import torch_xla.core.xla_model
                 # as xm
                 import torch_xla.core.xla_model as xm
->>>>>>> b5ee1e32
-
-                def _xla_weights_iterator(iterator: Generator):
-                    for weights in iterator:
-                        yield weights
-                        xm.mark_step()
+
+            def _xla_weights_iterator(iterator: Generator):
+                for weights in iterator:
+                    yield weights
 
                 weights_iterator = _xla_weights_iterator(weights_iterator)
 
