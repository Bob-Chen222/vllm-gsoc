# SPDX-License-Identifier: Apache-2.0
# SPDX-FileCopyrightText: Copyright contributors to the vLLM project
import dataclasses
import glob
import os
import time
from collections.abc import Generator, Iterable
from typing import Optional, cast

import huggingface_hub
import torch
from torch import nn
from transformers.utils import SAFE_WEIGHTS_INDEX_NAME

import flax.nnx as nnx
import jax
import jax.numpy as jnp

from vllm import envs
from vllm.config import LoadConfig, ModelConfig
from vllm.logger import init_logger
from vllm.model_executor.model_loader.base_loader import BaseModelLoader
from vllm.model_executor.model_loader.weight_utils import (
    download_safetensors_index_file_from_hf, download_weights_from_hf,
    fastsafetensors_weights_iterator, filter_duplicate_safetensors_files,
    filter_files_not_needed_for_inference, get_lock, np_cache_weights_iterator,
    pt_weights_iterator, safetensors_weights_iterator)
from vllm.platforms import current_platform

logger = init_logger(__name__)


class DefaultModelLoader(BaseModelLoader):
    """Model loader that can load different file types from disk."""

    @dataclasses.dataclass
    class Source:
        """A source for weights."""

        model_or_path: str
        """The model ID or path."""

        revision: Optional[str]
        """The optional model revision."""

        prefix: str = ""
        """A prefix to prepend to all weights."""

        fall_back_to_pt: bool = True
        """Whether .pt weights can be used."""

        allow_patterns_overrides: Optional[list[str]] = None
        """If defined, weights will load exclusively using these patterns."""

    counter_before_loading_weights: float = 0.0
    counter_after_loading_weights: float = 0.0

    def __init__(self, load_config: LoadConfig):
        super().__init__(load_config)
        if load_config.model_loader_extra_config:
            raise ValueError(f"Model loader extra config is not supported for "
                             f"load format {load_config.load_format}")

    def _maybe_download_from_modelscope(
            self, model: str, revision: Optional[str]) -> Optional[str]:
        """Download model from ModelScope hub if VLLM_USE_MODELSCOPE is True.

        Returns the path to the downloaded model, or None if the model is not
        downloaded from ModelScope."""
        if envs.VLLM_USE_MODELSCOPE:
            # download model from ModelScope hub,
            # lazy import so that modelscope is not required for normal use.
            # pylint: disable=C.
            from modelscope.hub.snapshot_download import snapshot_download

            # Use file lock to prevent multiple processes from
            # downloading the same model weights at the same time.
            with get_lock(model, self.load_config.download_dir):
                if not os.path.exists(model):
                    model_path = snapshot_download(
                        model_id=model,
                        cache_dir=self.load_config.download_dir,
                        local_files_only=huggingface_hub.constants.
                        HF_HUB_OFFLINE,
                        revision=revision,
                        ignore_file_pattern=self.load_config.ignore_patterns,
                    )
                else:
                    model_path = model
            return model_path
        return None

    def _prepare_weights(
        self,
        model_name_or_path: str,
        revision: Optional[str],
        fall_back_to_pt: bool,
        allow_patterns_overrides: Optional[list[str]],
    ) -> tuple[str, list[str], bool]:
        """Prepare weights for the model.

        If the model is not local, it will be downloaded."""
        model_name_or_path = (self._maybe_download_from_modelscope(
            model_name_or_path, revision) or model_name_or_path)

        is_local = os.path.isdir(model_name_or_path)
        load_format = self.load_config.load_format
        use_safetensors = False
        index_file = SAFE_WEIGHTS_INDEX_NAME
        # Some quantized models use .pt files for storing the weights.
        if load_format == "auto":
            allow_patterns = ["*.safetensors", "*.bin"]
        elif (load_format == "safetensors"
              or load_format == "fastsafetensors"):
            use_safetensors = True
            allow_patterns = ["*.safetensors"]
        elif load_format == "mistral":
            use_safetensors = True
            allow_patterns = ["consolidated*.safetensors"]
            index_file = "consolidated.safetensors.index.json"
        elif load_format == "pt":
            allow_patterns = ["*.pt"]
        elif load_format == "npcache":
            allow_patterns = ["*.bin"]
        else:
            raise ValueError(f"Unknown load_format: {load_format}")

        if fall_back_to_pt:
            allow_patterns += ["*.pt"]

        if allow_patterns_overrides is not None:
            allow_patterns = allow_patterns_overrides

        if not is_local:
            hf_folder = download_weights_from_hf(
                model_name_or_path,
                self.load_config.download_dir,
                allow_patterns,
                revision,
                ignore_patterns=self.load_config.ignore_patterns,
            )
        else:
            hf_folder = model_name_or_path

        hf_weights_files: list[str] = []
        for pattern in allow_patterns:
            hf_weights_files += glob.glob(os.path.join(hf_folder, pattern))
            if len(hf_weights_files) > 0:
                if pattern == "*.safetensors":
                    use_safetensors = True
                break

        if use_safetensors:
            # For models like Mistral-7B-Instruct-v0.3
            # there are both sharded safetensors files and a consolidated
            # safetensors file. Using both breaks.
            # Here, we download the `model.safetensors.index.json` and filter
            # any files not found in the index.
            if not is_local:
                download_safetensors_index_file_from_hf(
                    model_name_or_path,
                    index_file,
                    self.load_config.download_dir,
                    revision,
                )
            hf_weights_files = filter_duplicate_safetensors_files(
                hf_weights_files, hf_folder, index_file)
        else:
            hf_weights_files = filter_files_not_needed_for_inference(
                hf_weights_files)

        if len(hf_weights_files) == 0:
            raise RuntimeError(
                f"Cannot find any model weights with `{model_name_or_path}`")

        return hf_folder, hf_weights_files, use_safetensors

    def _get_weights_iterator(
            self, source: "Source"
    ) -> Generator[tuple[str, jax.Array], None, None]:
        """Get an iterator for the model weights based on the load format."""
        hf_folder, hf_weights_files, use_safetensors = self._prepare_weights(
            source.model_or_path, source.revision, source.fall_back_to_pt,
            source.allow_patterns_overrides)
<<<<<<< HEAD
        if self.load_config.load_format == LoadFormat.NPCACHE:
            assert False, "Not implemented for jax"
=======
        if self.load_config.load_format == "npcache":
>>>>>>> ca9e2be3
            # Currently np_cache only support *.bin checkpoints
            assert use_safetensors is False
            weights_iterator = np_cache_weights_iterator(
                source.model_or_path,
                self.load_config.download_dir,
                hf_folder,
                hf_weights_files,
                self.load_config.use_tqdm_on_load,
            )
        elif use_safetensors:
<<<<<<< HEAD
            if self.load_config.load_format == LoadFormat.FASTSAFETENSORS:
                assert False, "Not implemented for jax"
=======
            if self.load_config.load_format == "fastsafetensors":
>>>>>>> ca9e2be3
                weights_iterator = fastsafetensors_weights_iterator(
                    hf_weights_files,
                    self.load_config.use_tqdm_on_load,
                )
            else:
                weights_iterator = safetensors_weights_iterator(
                    hf_weights_files,
                    self.load_config.use_tqdm_on_load,
                )
        else:
            weights_iterator = pt_weights_iterator(
                hf_weights_files,
                self.load_config.use_tqdm_on_load,
                self.load_config.pt_load_map_location,
            )

        if current_platform.is_tpu():
            # In PyTorch XLA, we should call `xm.mark_step` frequently so that
            # not too many ops are accumulated in the XLA program.
            import torch_xla.core.xla_model as xm

            def _xla_weights_iterator(iterator: Generator):
                for weights in iterator:
                    yield weights
                    xm.mark_step()

            weights_iterator = _xla_weights_iterator(weights_iterator)

        if self.counter_before_loading_weights == 0.0:
            self.counter_before_loading_weights = time.perf_counter()
        # Apply the prefix.
        return ((source.prefix + name, tensor)
                for (name, tensor) in weights_iterator)

    def get_all_weights(
        self,
        model_config: ModelConfig,
        model: nnx.Module,
    ) -> Generator[tuple[str, torch.Tensor], None, None]:
        primary_weights = DefaultModelLoader.Source(
            model_config.model,
            model_config.revision,
            prefix="",
            fall_back_to_pt=getattr(model, "fall_back_to_pt_during_load",
                                    True),
            allow_patterns_overrides=getattr(model, "allow_patterns_overrides",
                                             None),
        )
        yield from self._get_weights_iterator(primary_weights)

        secondary_weights = cast(
            Iterable[DefaultModelLoader.Source],
            getattr(model, "secondary_weights", ()),
        )
        for source in secondary_weights:
            yield from self._get_weights_iterator(source)

    def download_model(self, model_config: ModelConfig) -> None:
        self._prepare_weights(model_config.model,
                              model_config.revision,
                              fall_back_to_pt=True,
                              allow_patterns_overrides=None)

    def load_weights(self, model: nnx.Module,
                     model_config: ModelConfig) -> None:
        # weights_to_load = {name for name, _ in model.named_parameters()}
        loaded_weights = model.load_weights(
            self.get_all_weights(model_config, model))
        self.counter_after_loading_weights = time.perf_counter()
        logger.info(
            "Loading weights took %.2f seconds",
            self.counter_after_loading_weights -
            self.counter_before_loading_weights)
        # We only enable strict check for non-quantized models
        # that have loaded weights tracking currently.
        # if model_config.quantization is None and loaded_weights is not None:
        #     weights_not_loaded = weights_to_load - loaded_weights
        #     if weights_not_loaded:
        #         raise ValueError("Following weights were not initialized from "
        #                          f"checkpoint: {weights_not_loaded}")<|MERGE_RESOLUTION|>--- conflicted
+++ resolved
@@ -182,12 +182,8 @@
         hf_folder, hf_weights_files, use_safetensors = self._prepare_weights(
             source.model_or_path, source.revision, source.fall_back_to_pt,
             source.allow_patterns_overrides)
-<<<<<<< HEAD
-        if self.load_config.load_format == LoadFormat.NPCACHE:
+        if self.load_config.load_format == "npcache":
             assert False, "Not implemented for jax"
-=======
-        if self.load_config.load_format == "npcache":
->>>>>>> ca9e2be3
             # Currently np_cache only support *.bin checkpoints
             assert use_safetensors is False
             weights_iterator = np_cache_weights_iterator(
@@ -198,12 +194,8 @@
                 self.load_config.use_tqdm_on_load,
             )
         elif use_safetensors:
-<<<<<<< HEAD
-            if self.load_config.load_format == LoadFormat.FASTSAFETENSORS:
+            if self.load_config.load_format == "fastsafetensors":
                 assert False, "Not implemented for jax"
-=======
-            if self.load_config.load_format == "fastsafetensors":
->>>>>>> ca9e2be3
                 weights_iterator = fastsafetensors_weights_iterator(
                     hf_weights_files,
                     self.load_config.use_tqdm_on_load,
